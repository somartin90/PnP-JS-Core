--- conflicted
+++ resolved
@@ -30,11 +30,7 @@
 
 ### API Documentation
 
-<<<<<<< HEAD
 Explore the [API documentation](https://sharepoint.github.io/PnP-JS-Core/).
-=======
-Explore the [API documentation](http://SharePoint.github.io/PnP-JS-Core/).
->>>>>>> 9641b1cb
 
 These pages are generated from the source comments as part of each release. We are always looking for help making these resources better. To make updates, edit the comments in the source and submit a PR against the dev branch. We will merge it there and refresh the pages as part of each release. Updates made directly to the gh-pages branch will be overwritten.
 
