"use strict";

import { Util } from "./utils/Util";
import { PnPClientStorage } from "./utils/Storage";
import { Settings } from "./configuration/configuration";
import { Logger } from "./utils/logging";
import { Rest } from "./SharePoint/Rest/rest";

import { ODataEntity, ODataEntityArray } from "./sharepoint/rest/odata";
import { Item } from "./sharepoint/rest/items";

/**
 * Root class of the Patterns and Practices namespace, provides an entry point to the library
 */

/**
 * Utility methods
 */
export const util = Util;

/**
 * Provides access to the REST interface
 */
export const sp = new Rest();

/**
 * Provides access to local and session storage
 */
export const storage: PnPClientStorage = new PnPClientStorage();

/**
 * Global configuration instance to which providers can be added
 */
export const config = new Settings();

/**
 * Global logging instance to which subscribers can be registered and messages written
 */
export const log = Logger;

<<<<<<< HEAD


class MyItem extends Item {

    public Title: string;
    public Value: string;

}


export const thing = function (show: (s) => void) {

    sp.web.lists.getByTitle("Config3").get().then((g) => show(g.Title));

    sp.web.lists.getByTitle("Config3").get().then((g: any) => show(g.Title));

    sp.web.lists.getByTitle("Config3").get().then((g: { Title: string }) => show(g.Title));

    sp.web.lists.getByTitle("Config3").getAs<any, { Title: string }>().then(g => show(g.Title));

    sp.web.lists.getByTitle("Config3").items.getById(2).getAs(ODataEntity(MyItem)).then(d => show(d.Title));

    sp.web.lists.getByTitle("Config3").items.getAs(ODataEntityArray(MyItem)).then(d => {
        d.forEach(i => {
            show("Title: " + i.Title);

            // also i is a full REST item
            i.select("Title", "Value").get().then(show);
        });
    });

};

/**
 * Enables use of the import pnp from syntax
 */
export default {
=======
// creating this class instead of directly assigning to default fixes issue #116
let Def = {
>>>>>>> 8ab41ce6
    /**
     * Global configuration instance to which providers can be added
     */
    config: config,
    /**
     * Global logging instance to which subscribers can be registered and messages written
     */
    log: log,
    /**
     * Provides access to the REST interface
     */
    sp: sp,
    /**
     * Provides access to local and session storage
     */
    storage: storage,


    thing: thing,


    /**
     * Utility methods
     */
    util: util,
<<<<<<< HEAD

}
=======
};

/**
 * Enables use of the import pnp from syntax
 */
export default Def;
>>>>>>> 8ab41ce6
<|MERGE_RESOLUTION|>--- conflicted
+++ resolved
@@ -38,9 +38,6 @@
  */
 export const log = Logger;
 
-<<<<<<< HEAD
-
-
 class MyItem extends Item {
 
     public Title: string;
@@ -75,11 +72,8 @@
 /**
  * Enables use of the import pnp from syntax
  */
-export default {
-=======
 // creating this class instead of directly assigning to default fixes issue #116
 let Def = {
->>>>>>> 8ab41ce6
     /**
      * Global configuration instance to which providers can be added
      */
@@ -105,14 +99,9 @@
      * Utility methods
      */
     util: util,
-<<<<<<< HEAD
-
-}
-=======
 };
 
 /**
  * Enables use of the import pnp from syntax
  */
-export default Def;
->>>>>>> 8ab41ce6
+export default Def;