"use strict";

//******************************************************************************
//* DEPENDENCIES
//******************************************************************************

var gulp = require("gulp"),
    print = require('gulp-print'),
    src = require("vinyl-source-stream"),
    buffer = require("vinyl-buffer"),
    srcmaps = require("gulp-sourcemaps"),
    header = require('gulp-header'),
    clean = require('gulp-clean'),
    replace = require('gulp-replace'),

    runSequence = require("run-sequence"),
    mocha = require("gulp-mocha"),
    istanbul = require("gulp-istanbul"),

    tslint = require("gulp-tslint"),
    tsc = require("gulp-typescript"),

    browserSync = require('browser-sync').create(),
    browserify = require("browserify"),
    uglify = require("gulp-uglify"),
    settings = require("./settings.js"),
    spsave = require("gulp-spsave");

//******************************************************************************
//* GLOBAL VARIABLES
//******************************************************************************

var TSTypings = {
    "RootFolder": 'typings',
    "Main": 'typings/main.d.ts',
    "PnPRootFolder": 'typings/pnp',
    "PnPFiles": [
        'typings/pnp/*.d.ts',
        'typings/pnp/**/*.d.ts'
    ]
};

var TSCompiledOutput = {
    "RootFolder": 'output',
    "JSCodeFiles": [
        'output/*.js',
        'output/**/*.js',
        '!output/*.test.js',
        '!output/**/*.test.js',
    ],
    "JSTestFiles": [
        'output/*.test.js',
        'output/**/*.test.js',
    ],
};

var TSWorkspace = {
    "RootFolder": 'src',
    "PnPFile": "src/pnp.ts",
    "Files": [
        'src/*.ts',
        'src/**/*.ts',
    ]
}

var TSDist = {
    "RootFolder": 'dist',
    "BundleFileName": "pnp.js",
    "MinifyFileName": "pnp.min.js",
    "DefinitionFileName": "pnp.d.ts"
}

var PnPLocalServer = {
    "RootFolder": 'server-root',
    "ScriptsRootFolder": 'scripts'
}

var tsProject = tsc.createProject("tsconfig.json");
var pkg = require("./package.json");

var banner = [
    "/**",
    " * <%= pkg.name %> v<%= pkg.version %> - <%= pkg.description %>",
    " * Copyright (c) 2016 <%= pkg.author.name %>",
    " * <%= pkg.license %>",
    " */", ""
].join("\n");

//******************************************************************************
//* LINT
//******************************************************************************

gulp.task("lint", function() {
    return gulp.src(TSWorkspace.Files)
        .pipe(tslint({}))
        .pipe(tslint.report("verbose"));
});

//******************************************************************************
//* BUILD, placing files in compiled - used when testing
//******************************************************************************

gulp.task('clean', function() {
    var directories = [];
    directories.push(TSCompiledOutput.RootFolder);
    directories.push(PnPLocalServer.RootFolder + "/" + PnPLocalServer.ScriptsRootFolder);

    return gulp.src(directories, { read: false })
        .pipe(clean());
});

gulp.task("build-typings", function() {
    var src = TSWorkspace.Files;
    src.push(TSTypings.Main);
    
    // create a project specific to our typings build and specify the outFile. This will result
    // in a single pnp.d.ts file being creating and piped to the typings folder
    var typingsProject = tsc.createProject('tsconfig.json', { outFile: "pnp.js" });

    return gulp.src(src)
        .pipe(tsc(typingsProject))
        .dts.pipe(gulp.dest(TSTypings.PnPRootFolder));
});

gulp.task("build", ["lint", "build-typings", "clean"], function() {
    var src = TSWorkspace.Files;
    src.push(TSTypings.Main);

    return gulp.src(src)
        .pipe(tsc(tsProject))
        .js.pipe(replace(/(\(function \(factory\) {)/g, '$1/* istanbul ignore next */'))
        .pipe(gulp.dest(TSCompiledOutput.RootFolder))
        .pipe(print());
});

//******************************************************************************
//* BUILD DIST FOLDER
//******************************************************************************

function packageDefinitions() {

    console.log(TSDist.RootFolder + "/" + TSDist.DefinitionFileName);

    return gulp.src(TSTypings.PnPRootFolder + "/**/*.d.ts")
        .pipe(gulp.dest(TSDist.RootFolder));
}

function packageBundle() {

    console.log(TSDist.RootFolder + "/" + TSDist.BundleFileName);

    return browserify('./output/pnp.js', {
        debug: false,
        standalone: '$pnp',
        external: ["es6-promise", "jquery", "whatwg-fetch", "node-fetch"]
    }).bundle()
        .pipe(src(TSDist.BundleFileName))
        .pipe(buffer())
        .pipe(header(banner, { pkg: pkg }))
        .pipe(gulp.dest(TSDist.RootFolder));
}

function packageBundleUglify() {

    console.log(TSDist.RootFolder + "/" + TSDist.MinifyFileName);
    console.log(TSDist.RootFolder + "/" + TSDist.MinifyFileName + ".map");

    return browserify('./output/pnp.js', {
        debug: false,
        standalone: '$pnp',
        external: ["es6-promise", "jquery", "whatwg-fetch", "node-fetch"]
    }).bundle()
        .pipe(src(TSDist.MinifyFileName))
        .pipe(buffer())
        .pipe(srcmaps.init({ loadMaps: true }))
        .pipe(uglify())
        .pipe(header(banner, { pkg: pkg }))
        .pipe(srcmaps.write('./'))
        .pipe(gulp.dest(TSDist.RootFolder))
}

gulp.task("package", ["build"], function() {
    packageDefinitions();
    packageBundle();
    packageBundleUglify();
});

//******************************************************************************
//* TEST
//******************************************************************************

gulp.task("istanbul:hook", ["build"], function() {
    return gulp.src(TSCompiledOutput.JSCodeFiles)
        // Covering files
        .pipe(istanbul())
        // Force `require` to return covered files
        .pipe(istanbul.hookRequire());
});

gulp.task("test", ["build", "istanbul:hook"], function() {
    return gulp.src(TSCompiledOutput.JSTestFiles)
        .pipe(mocha({ ui: 'bdd', reporter: 'dot' }))
        .pipe(istanbul.writeReports());
});

//******************************************************************************
//* BUILD & COPY THE OUTPUT IN THE "SERVER-ROOT/SCRIPTS" FOLDER
//******************************************************************************

function setBrowserSync(buildServeTaskName) {
    browserSync.init({
        server: PnPLocalServer.RootFolder
    });

    gulp.watch(TSWorkspace.Files, ["lint", buildServeTaskName]);
    gulp.watch(PnPLocalServer.RootFolder).on('change', browserSync.reload);
    gulp.watch(PnPLocalServer.RootFolder + "/" + PnPLocalServer.ScriptsRootFolder + "/**.js").on('change', browserSync.reload);
    gulp.watch(PnPLocalServer.RootFolder + "/" + PnPLocalServer.ScriptsRootFolder + "/**/**.js").on('change', browserSync.reload);
}

// DIST SERVE (BUNDLE WITH SOURCE MAP)

gulp.task("build-serve-dist", ["package"], function() {
    var distFiles = TSDist.RootFolder + "/*.{js,map}"

    return gulp.src(distFiles)
        .pipe(gulp.dest(PnPLocalServer.RootFolder + "/" + PnPLocalServer.ScriptsRootFolder));
});

gulp.task("serve", ["build-serve-dist"], function() {
    setBrowserSync("build-serve-dist");
});

//******************************************************************************
//* DEFAULT
//******************************************************************************

gulp.task("default", function(cb) {
    runSequence("lint", "build", "test", cb);
<<<<<<< HEAD
});
=======
});

//******************************************************************************
//* DEPLOY TO O365
//* Requires settings.js - see settings.example.js
//******************************************************************************

// use gulp-merge ?
gulp.task("copyRequireJsToSharePoint", function() {
    return gulp.src("./bower_components/requirejs/require.js")
        .pipe(spsave({
            username: settings.username,
            password: settings.password,
            siteUrl: settings.siteUrl,
            folder: "Style%20Library/pnp"
        }));
});

gulp.task("copyJsToSharePoint", ["lint", "package", "copyRequireJsToSharePoint"], function(){
    return gulp.src("./dist/*.js")
        .pipe(spsave({
            username: settings.username,
            password: settings.password,
            siteUrl: settings.siteUrl,
            folder: "Style%20Library/pnp"
        }));
});


//******************************************************************************
//* NOT USED
//******************************************************************************

// gulp.task("package", function () {
//
//     var outputFolder = "dist";
//
//     var tsBundleProject = tsc.createProject("tsconfig-package.json");
//
//     return gulp.src([
//         "src/**/**.ts",
//         "typings/main.d.ts/",
//         "typings/project/**/*.d.ts",
//         '!src/**/*.test.ts'
//     ])
//         .pipe(tsc(tsBundleProject))
//         .js.pipe(gulp.dest(outputFolder));
// });

// gulp.task("build-test", function () {
//
//     var tsTestProject = tsc.createProject("tsconfig.json");
//
//     return gulp.src([
//         "src/tests/**/*.ts",
//         "typings/main.d.ts/"
//     ])
//         .pipe(tsc(tsTestProject))
//         .js.pipe(gulp.dest("output/tests"));
// });
>>>>>>> 409bc272
<|MERGE_RESOLUTION|>--- conflicted
+++ resolved
@@ -237,9 +237,6 @@
 
 gulp.task("default", function(cb) {
     runSequence("lint", "build", "test", cb);
-<<<<<<< HEAD
-});
-=======
 });
 
 //******************************************************************************
@@ -266,38 +263,4 @@
             siteUrl: settings.siteUrl,
             folder: "Style%20Library/pnp"
         }));
-});
-
-
-//******************************************************************************
-//* NOT USED
-//******************************************************************************
-
-// gulp.task("package", function () {
-//
-//     var outputFolder = "dist";
-//
-//     var tsBundleProject = tsc.createProject("tsconfig-package.json");
-//
-//     return gulp.src([
-//         "src/**/**.ts",
-//         "typings/main.d.ts/",
-//         "typings/project/**/*.d.ts",
-//         '!src/**/*.test.ts'
-//     ])
-//         .pipe(tsc(tsBundleProject))
-//         .js.pipe(gulp.dest(outputFolder));
-// });
-
-// gulp.task("build-test", function () {
-//
-//     var tsTestProject = tsc.createProject("tsconfig.json");
-//
-//     return gulp.src([
-//         "src/tests/**/*.ts",
-//         "typings/main.d.ts/"
-//     ])
-//         .pipe(tsc(tsTestProject))
-//         .js.pipe(gulp.dest("output/tests"));
-// });
->>>>>>> 409bc272
+});